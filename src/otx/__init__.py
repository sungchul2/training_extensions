--- conflicted
+++ resolved
@@ -3,9 +3,5 @@
 # Copyright (C) 2021-2023 Intel Corporation
 # SPDX-License-Identifier: Apache-2.0
 
-<<<<<<< HEAD
-__version__ = "1.4.4"
-=======
-__version__ = "1.5.0rc1"
->>>>>>> 6d3dd348
+__version__ = "1.5.0"
 # NOTE: Sync w/ src/otx/api/usecases/exportable_code/demo/requirements.txt on release