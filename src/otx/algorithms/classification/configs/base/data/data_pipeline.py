"""Data Pipeline of Class-Incr model for Classification Task."""

# Copyright (C) 2022 Intel Corporation
#
# Licensed under the Apache License, Version 2.0 (the "License");
# you may not use this file except in compliance with the License.
# You may obtain a copy of the License at
#
# http://www.apache.org/licenses/LICENSE-2.0
#
# Unless required by applicable law or agreed to in writing,
# software distributed under the License is distributed on an "AS IS" BASIS,
# WITHOUT WARRANTIES OR CONDITIONS OF ANY KIND, either express or implied.
# See the License for the specific language governing permissions
# and limitations under the License.

# pylint: disable=invalid-name

__img_norm_cfg = dict(mean=[123.675, 116.28, 103.53], std=[58.395, 57.12, 57.375], to_rgb=True)
__resize_target_size = 224

__train_pipeline = [
<<<<<<< HEAD
=======
    dict(
        type="LoadResizeDataFromOTXDataset",
        resize_cfg=dict(type="Resize", size=__resize_target_size, downscale_only=True),
        # To be resized in this op only if input is larger than expected size
        # for speed & cache memory efficiency.
        enable_memcache=True,  # Cache after resizing image
    ),
>>>>>>> 6d3dd348
    dict(type="RandomResizedCrop", size=__resize_target_size, efficientnet_style=True),
    dict(type="RandomFlip", flip_prob=0.5, direction="horizontal"),
    dict(type="Normalize", **__img_norm_cfg),
    dict(type="ImageToTensor", keys=["img"]),
    dict(type="ToTensor", keys=["gt_label"]),
    dict(
        type="Collect",
        keys=["img", "gt_label"],
        meta_keys=[
            "flip_direction",
            "entity_id",
            "ori_filename",
            "filename",
            "img_norm_cfg",
            "img_shape",
            "label_id",
            "pad_shape",
            "scale_factor",
            "flip",
            "ori_shape",
            "ignored_labels",
        ],
    ),
]

__val_pipeline = [
    dict(
        type="LoadResizeDataFromOTXDataset",
        resize_cfg=dict(type="Resize", size=__resize_target_size),
        enable_memcache=True,  # Cache after resizing image
    ),
    dict(type="Normalize", **__img_norm_cfg),
    dict(type="ImageToTensor", keys=["img"]),
    dict(type="Collect", keys=["img"]),
]

__test_pipeline = [
<<<<<<< HEAD
    dict(type="Resize", size=__resize_target_size),
=======
    dict(type="LoadImageFromOTXDataset"),
    dict(type="ResizeTo", size=__resize_target_size),
>>>>>>> 6d3dd348
    dict(type="Normalize", **__img_norm_cfg),
    dict(type="ImageToTensor", keys=["img"]),
    dict(type="Collect", keys=["img"]),
]

__dataset_type = "OTXClsDataset"

data = dict(
    train=dict(type=__dataset_type, pipeline=__train_pipeline),
    val=dict(type=__dataset_type, test_mode=True, pipeline=__val_pipeline),
    test=dict(type=__dataset_type, test_mode=True, pipeline=__test_pipeline),
)<|MERGE_RESOLUTION|>--- conflicted
+++ resolved
@@ -20,8 +20,6 @@
 __resize_target_size = 224
 
 __train_pipeline = [
-<<<<<<< HEAD
-=======
     dict(
         type="LoadResizeDataFromOTXDataset",
         resize_cfg=dict(type="Resize", size=__resize_target_size, downscale_only=True),
@@ -29,7 +27,6 @@
         # for speed & cache memory efficiency.
         enable_memcache=True,  # Cache after resizing image
     ),
->>>>>>> 6d3dd348
     dict(type="RandomResizedCrop", size=__resize_target_size, efficientnet_style=True),
     dict(type="RandomFlip", flip_prob=0.5, direction="horizontal"),
     dict(type="Normalize", **__img_norm_cfg),
@@ -67,12 +64,8 @@
 ]
 
 __test_pipeline = [
-<<<<<<< HEAD
-    dict(type="Resize", size=__resize_target_size),
-=======
     dict(type="LoadImageFromOTXDataset"),
     dict(type="ResizeTo", size=__resize_target_size),
->>>>>>> 6d3dd348
     dict(type="Normalize", **__img_norm_cfg),
     dict(type="ImageToTensor", keys=["img"]),
     dict(type="Collect", keys=["img"]),
