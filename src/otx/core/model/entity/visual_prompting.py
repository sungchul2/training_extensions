--- conflicted
+++ resolved
@@ -66,7 +66,6 @@
             },
         }
 
-<<<<<<< HEAD
     def export(  # type: ignore[override]
         self,
         output_dir: Path,
@@ -115,11 +114,6 @@
                 "point_labels": {1: "num_points"},
             },
         }
-=======
-    def _reset_prediction_layer(self, num_classes: int) -> None:
-        return
-
->>>>>>> 2e7c9550
 
         export_paths: dict[str, Path] = {}
         for module in ["image_encoder", "decoder"]:
@@ -160,6 +154,9 @@
                 ("model_info", "task_type"): "visual_prompting",
             },
         )
+
+    def _reset_prediction_layer(self, num_classes: int) -> None:
+        return
 
 
 class OVVisualPromptingModel(
@@ -953,7 +950,6 @@
                 other_masks.pop(jm)
                 used_points[other_label].pop(jm)
 
-<<<<<<< HEAD
     def _topk_numpy(self, x: np.ndarray, k: int, axis: int = -1, largest: bool = True) -> np.ndarray:
         """Top-k function for numpy same with torch.topk."""
         if largest:
@@ -967,12 +963,6 @@
         ind = np.take_along_axis(partitioned_ind, sorted_trunc_ind, axis=axis)
         scores = np.take_along_axis(partitioned_scores, sorted_trunc_ind, axis=axis)
         return scores, ind
-=======
-    def load_state_dict_pre_hook(self, state_dict: dict[str, Any], prefix: str = "", *args, **kwargs) -> None:
-        """Load reference info manually."""
-        self.model.reference_info = state_dict.get(prefix + "model.reference_info", self.model.reference_info)
-        state_dict[prefix + "model.reference_info.reference_feats"] = self.model.reference_info["reference_feats"]
 
     def _reset_prediction_layer(self, num_classes: int) -> None:
-        return
->>>>>>> 2e7c9550
+        return