# Copyright (C) 2023-2024 Intel Corporation
# SPDX-License-Identifier: Apache-2.0
"""Class definition for instance segmentation model entity used in OTX."""

from __future__ import annotations

import logging as log
import types
from contextlib import contextmanager
from typing import TYPE_CHECKING, Any, Callable, Iterator, Literal

import numpy as np
import torch
from model_api.tilers import InstanceSegmentationTiler
from torch import Tensor
from torchmetrics import Metric, MetricCollection
from torchvision import tv_tensors

from otx.algo.explain.explain_algo import InstSegExplainAlgo, feature_vector_fn
from otx.algo.instance_segmentation.two_stage import TwoStageDetector
from otx.algo.utils.mmengine_utils import InstanceData, load_checkpoint
from otx.core.config.data import TileConfig
from otx.core.data.entity.base import ImageInfo, OTXBatchLossEntity
from otx.core.data.entity.instance_segmentation import InstanceSegBatchDataEntity, InstanceSegBatchPredEntity
from otx.core.data.entity.tile import OTXTileBatchDataEntity
from otx.core.data.entity.utils import stack_batch
from otx.core.metrics import MetricInput
from otx.core.metrics.fmeasure import FMeasure
from otx.core.metrics.mean_ap import MaskRLEMeanAPFMeasureCallable
from otx.core.model.base import DefaultOptimizerCallable, DefaultSchedulerCallable, OTXModel, OVModel
from otx.core.schedulers import LRSchedulerListCallable
from otx.core.types.export import TaskLevelExportParameters
from otx.core.types.label import LabelInfoTypes
from otx.core.utils.mask_util import encode_rle, polygon_to_rle
from otx.core.utils.tile_merge import InstanceSegTileMerge

if TYPE_CHECKING:
    from lightning.pytorch.cli import LRSchedulerCallable, OptimizerCallable
    from model_api.adapters import OpenvinoAdapter
    from model_api.models.utils import InstanceSegmentationResult
    from torch import nn

    from otx.core.metrics import MetricCallable


class OTXInstanceSegModel(OTXModel[InstanceSegBatchDataEntity, InstanceSegBatchPredEntity]):
    """Base class for the Instance Segmentation models used in OTX."""

    image_size: tuple[int, int, int, int] | None = None

    def __init__(
        self,
        label_info: LabelInfoTypes,
        optimizer: OptimizerCallable = DefaultOptimizerCallable,
        scheduler: LRSchedulerCallable | LRSchedulerListCallable = DefaultSchedulerCallable,
        metric: MetricCallable = MaskRLEMeanAPFMeasureCallable,
        torch_compile: bool = False,
        tile_config: TileConfig = TileConfig(enable_tiler=False),
    ) -> None:
        super().__init__(
            label_info=label_info,
            optimizer=optimizer,
            scheduler=scheduler,
            metric=metric,
            torch_compile=torch_compile,
            tile_config=tile_config,
        )

    def _build_model(self, num_classes: int) -> nn.Module:
        raise NotImplementedError

    def _create_model(self) -> nn.Module:
        detector = self._build_model(num_classes=self.label_info.num_classes)
        detector.init_weights()
        self.classification_layers = self.get_classification_layers("model.")

        if self.load_from is not None:
            load_checkpoint(detector, self.load_from, map_location="cpu")
        return detector

    def _customize_inputs(self, entity: InstanceSegBatchDataEntity) -> dict[str, Any]:
        if isinstance(entity.images, list):
            entity.images, entity.imgs_info = stack_batch(entity.images, entity.imgs_info, pad_size_divisor=32)
        inputs: dict[str, Any] = {}

        inputs["entity"] = entity
        inputs["mode"] = "loss" if self.training else "predict"

        return inputs

    def _customize_outputs(
        self,
        outputs: list[InstanceData] | dict,  # TODO (sungchul): Remove `InstanceData`.
        inputs: InstanceSegBatchDataEntity,
    ) -> InstanceSegBatchPredEntity | OTXBatchLossEntity:
        if self.training:
            if not isinstance(outputs, dict):
                raise TypeError(outputs)

            losses = OTXBatchLossEntity()
            for loss_name, loss_value in outputs.items():
                if isinstance(loss_value, Tensor):
                    losses[loss_name] = loss_value
                elif isinstance(loss_value, list):
                    losses[loss_name] = sum(_loss.mean() for _loss in loss_value)
            # pop acc from losses
            losses.pop("acc", None)
            return losses

        scores: list[Tensor] = []
        bboxes: list[tv_tensors.BoundingBoxes] = []
        labels: list[torch.LongTensor] = []
        masks: list[tv_tensors.Mask] = []

        predictions = outputs["predictions"] if isinstance(outputs, dict) else outputs
        for img_info, prediction in zip(inputs.imgs_info, predictions):
            scores.append(prediction.scores)
            bboxes.append(
                tv_tensors.BoundingBoxes(
                    prediction.bboxes,
                    format="XYXY",
                    canvas_size=img_info.ori_shape,
                ),
            )
            output_masks = tv_tensors.Mask(
                prediction.masks,
                dtype=torch.bool,
            )
            masks.append(output_masks)
            labels.append(prediction.labels)

        if self.explain_mode:
            if not isinstance(outputs, dict):
                msg = f"Model output should be a dict, but got {type(outputs)}."
                raise ValueError(msg)

            if "feature_vector" not in outputs:
                msg = "No feature vector in the model output."
                raise ValueError(msg)

            if "saliency_map" not in outputs:
                msg = "No saliency maps in the model output."
                raise ValueError(msg)

            saliency_map = outputs["saliency_map"].detach().cpu().numpy()
            feature_vector = outputs["feature_vector"].detach().cpu().numpy()

            return InstanceSegBatchPredEntity(
                batch_size=len(predictions),
                images=inputs.images,
                imgs_info=inputs.imgs_info,
                scores=scores,
                bboxes=bboxes,
                masks=masks,
                polygons=[],
                labels=labels,
                saliency_map=list(saliency_map),
                feature_vector=list(feature_vector),
            )

        return InstanceSegBatchPredEntity(
            batch_size=len(predictions),
            images=inputs.images,
            imgs_info=inputs.imgs_info,
            scores=scores,
            bboxes=bboxes,
            masks=masks,
            polygons=[],
            labels=labels,
        )

    def get_classification_layers(self, prefix: str = "") -> dict[str, dict[str, int]]:
        """Return classification layer names by comparing two different number of classes models.

        Args:
            config (DictConfig): Config for building model.
            model_registry (Registry): Registry for building model.
            prefix (str): Prefix of model param name.
                Normally it is "model." since OTXModel set it's nn.Module model as self.model

        Return:
            dict[str, dict[str, int]]
            A dictionary contain classification layer's name and information.
            Stride means dimension of each classes, normally stride is 1, but sometimes it can be 4
            if the layer is related bbox regression for object detection.
            Extra classes is default class except class from data.
            Normally it is related with background classes.
        """
        sample_model_dict = self._build_model(num_classes=5).state_dict()
        incremental_model_dict = self._build_model(num_classes=6).state_dict()

        classification_layers = {}
        for key in sample_model_dict:
            if sample_model_dict[key].shape != incremental_model_dict[key].shape:
                sample_model_dim = sample_model_dict[key].shape[0]
                incremental_model_dim = incremental_model_dict[key].shape[0]
                stride = incremental_model_dim - sample_model_dim
                num_extra_classes = 6 * sample_model_dim - 5 * incremental_model_dim
                classification_layers[prefix + key] = {"stride": stride, "num_extra_classes": num_extra_classes}
        return classification_layers

    def forward_tiles(self, inputs: OTXTileBatchDataEntity[InstanceSegBatchDataEntity]) -> InstanceSegBatchPredEntity:
        """Unpack instance segmentation tiles.

        Args:
            inputs (TileBatchInstSegDataEntity): Tile batch data entity.

        Returns:
            InstanceSegBatchPredEntity: Merged instance segmentation prediction.
        """
        tile_preds: list[InstanceSegBatchPredEntity] = []
        tile_attrs: list[list[dict[str, int | str]]] = []
        merger = InstanceSegTileMerge(
            inputs.imgs_info,
            self.num_classes,
            self.tile_config,
        )
        for batch_tile_attrs, batch_tile_input in inputs.unbind():
            output = self.forward_explain(batch_tile_input) if self.explain_mode else self.forward(batch_tile_input)
            if isinstance(output, OTXBatchLossEntity):
                msg = "Loss output is not supported for tile merging"
                raise TypeError(msg)
            tile_preds.append(output)
            tile_attrs.append(batch_tile_attrs)
        pred_entities = merger.merge(tile_preds, tile_attrs)

        pred_entity = InstanceSegBatchPredEntity(
            batch_size=inputs.batch_size,
            images=[pred_entity.image for pred_entity in pred_entities],
            imgs_info=[pred_entity.img_info for pred_entity in pred_entities],
            scores=[pred_entity.score for pred_entity in pred_entities],
            bboxes=[pred_entity.bboxes for pred_entity in pred_entities],
            labels=[pred_entity.labels for pred_entity in pred_entities],
            masks=[pred_entity.masks for pred_entity in pred_entities],
            polygons=[pred_entity.polygons for pred_entity in pred_entities],
        )
        if self.explain_mode:
            pred_entity.saliency_map = [pred_entity.saliency_map for pred_entity in pred_entities]
            pred_entity.feature_vector = [pred_entity.feature_vector for pred_entity in pred_entities]

        return pred_entity

    def forward_for_tracing(self, inputs: Tensor) -> tuple[Tensor, ...]:
        """Forward function for export."""
        shape = (int(inputs.shape[2]), int(inputs.shape[3]))
        meta_info = {
            "pad_shape": shape,
            "batch_input_shape": shape,
            "img_shape": shape,
            "scale_factor": (1.0, 1.0),
        }
        meta_info_list = [meta_info] * len(inputs)
        return self.model.export(inputs, meta_info_list)

    @property
    def _export_parameters(self) -> TaskLevelExportParameters:
        """Defines parameters required to export a particular model implementation."""
        return super()._export_parameters.wrap(
            model_type="MaskRCNN",
            task_type="instance_segmentation",
            confidence_threshold=self.hparams.get("best_confidence_threshold", 0.05),
            iou_threshold=0.5,
            tile_config=self.tile_config if self.tile_config.enable_tiler else None,
        )

    def on_load_checkpoint(self, ckpt: dict[str, Any]) -> None:
        """Load state_dict from checkpoint.

        For detection, it is need to update confidence threshold information when
        the metric is FMeasure.
        """
        if best_confidence_threshold := ckpt.get("confidence_threshold", None) or (
            (hyper_parameters := ckpt.get("hyper_parameters", None))
            and (best_confidence_threshold := hyper_parameters.get("best_confidence_threshold", None))
        ):
            self.hparams["best_confidence_threshold"] = best_confidence_threshold
        super().on_load_checkpoint(ckpt)

    def _log_metrics(self, meter: Metric, key: Literal["val", "test"], **compute_kwargs) -> None:
        if key == "val":
            retval = super()._log_metrics(meter, key)

            # NOTE: Validation metric logging can update `best_confidence_threshold`
            if (
                isinstance(meter, MetricCollection)
                and (fmeasure := getattr(meter, "FMeasure", None))
                and (best_confidence_threshold := getattr(fmeasure, "best_confidence_threshold", None))
            ) or (
                isinstance(meter, FMeasure)
                and (best_confidence_threshold := getattr(meter, "best_confidence_threshold", None))
            ):
                self.hparams["best_confidence_threshold"] = best_confidence_threshold

            return retval

        if key == "test":
            # NOTE: Test metric logging should use `best_confidence_threshold` found previously.
            best_confidence_threshold = self.hparams.get("best_confidence_threshold", None)
            compute_kwargs = (
                {"best_confidence_threshold": best_confidence_threshold} if best_confidence_threshold else {}
            )

            return super()._log_metrics(meter, key, **compute_kwargs)

        raise ValueError(key)

    def _convert_pred_entity_to_compute_metric(
        self,
        preds: InstanceSegBatchPredEntity,
        inputs: InstanceSegBatchDataEntity,
    ) -> MetricInput:
        """Convert the prediction entity to the format that the metric can compute and cache the ground truth.

        This function will convert mask to RLE format and cache the ground truth for the current batch.

        Args:
            preds (InstanceSegBatchPredEntity): Current batch predictions.
            inputs (InstanceSegBatchDataEntity): Current batch ground-truth inputs.

        Returns:
            dict[str, list[dict[str, Tensor]]]: The converted predictions and ground truth.
        """
        pred_info = []
        target_info = []

        for bboxes, masks, scores, labels in zip(
            preds.bboxes,
            preds.masks,
            preds.scores,
            preds.labels,
        ):
            pred_info.append(
                {
                    "boxes": bboxes.data,
                    "masks": [encode_rle(mask) for mask in masks.data],
                    "scores": scores,
                    "labels": labels,
                },
            )

        for imgs_info, bboxes, masks, polygons, labels in zip(
            inputs.imgs_info,
            inputs.bboxes,
            inputs.masks,
            inputs.polygons,
            inputs.labels,
        ):
            rles = (
                [encode_rle(mask) for mask in masks.data]
                if len(masks)
                else polygon_to_rle(polygons, *imgs_info.ori_shape)
            )
            target_info.append(
                {
                    "boxes": bboxes.data,
                    "masks": rles,
                    "labels": labels,
                },
            )
        return {"preds": pred_info, "target": target_info}

    def get_dummy_input(self, batch_size: int = 1) -> InstanceSegBatchDataEntity:
        """Returns a dummy input for instance segmentation model."""
        if self.image_size is None:
            msg = f"Image size attribute is not set for {self.__class__}"
            raise ValueError(msg)

        images = [torch.rand(*self.image_size[1:]) for _ in range(batch_size)]
        infos = []
        for i, img in enumerate(images):
            infos.append(
                ImageInfo(
                    img_idx=i,
                    img_shape=img.shape,
                    ori_shape=img.shape,
                ),
            )
        return InstanceSegBatchDataEntity(batch_size, images, infos, bboxes=[], masks=[], labels=[], polygons=[])


class ExplainableOTXInstanceSegModel(OTXInstanceSegModel):
    """OTX Instance Segmentation model which can attach a XAI (Explainable AI) branch."""

    def __init__(
        self,
        label_info: LabelInfoTypes,
        optimizer: OptimizerCallable = DefaultOptimizerCallable,
        scheduler: LRSchedulerCallable | LRSchedulerListCallable = DefaultSchedulerCallable,
        metric: MetricCallable = MaskRLEMeanAPFMeasureCallable,
        torch_compile: bool = False,
        tile_config: TileConfig = TileConfig(enable_tiler=False),
    ) -> None:
        super().__init__(
            label_info=label_info,
            optimizer=optimizer,
            scheduler=scheduler,
            metric=metric,
            torch_compile=torch_compile,
            tile_config=tile_config,
        )

        self.model.feature_vector_fn = feature_vector_fn
        self.model.explain_fn = self.get_explain_fn()
        self.model.get_results_from_head = self.get_results_from_head

    def forward_explain(self, inputs: InstanceSegBatchDataEntity) -> InstanceSegBatchPredEntity:
        """Model forward function."""
        if isinstance(inputs, OTXTileBatchDataEntity):
            return self.forward_tiles(inputs)

        self.model.feature_vector_fn = feature_vector_fn
        self.model.explain_fn = self.get_explain_fn()

        # If customize_inputs is overridden
        outputs = (
            self._forward_explain_inst_seg(self.model, **self._customize_inputs(inputs))
            if self._customize_inputs != ExplainableOTXInstanceSegModel._customize_inputs
            else self._forward_explain_inst_seg(self.model, inputs)
        )

        return (
            self._customize_outputs(outputs, inputs)
            if self._customize_outputs != ExplainableOTXInstanceSegModel._customize_outputs
            else outputs["predictions"]
        )

    @staticmethod
    @torch.no_grad()
    def _forward_explain_inst_seg(
        self: TwoStageDetector,
        entity: InstanceSegBatchDataEntity,
        mode: str = "tensor",  # noqa: ARG004
    ) -> dict[str, Tensor]:
        """Forward func of the BaseDetector instance, which located in is in ExplainableOTXInstanceSegModel().model."""
        x = self.extract_feat(entity.images)

        feature_vector = self.feature_vector_fn(x)
        predictions = self.get_results_from_head(x, entity)

        if isinstance(predictions, tuple) and isinstance(predictions[0], Tensor):
            # Export case, consists of tensors
            # For OV task saliency map are generated on MAPI side
            saliency_map = torch.empty(1, dtype=torch.uint8)
        elif isinstance(predictions, list) and isinstance(predictions[0], InstanceData):
            # Predict case, consists of InstanceData
            saliency_map = self.explain_fn(predictions)
        else:
            msg = f"Unexpected predictions type: {type(predictions)}"
            raise TypeError(msg)

        return {
            "predictions": predictions,
            "feature_vector": feature_vector,
            "saliency_map": saliency_map,
        }

    def get_results_from_head(
        self,
        x: tuple[Tensor],
        entity: InstanceSegBatchDataEntity,
    ) -> tuple[Tensor] | list[InstanceData]:
        """Get the results from the head of the instance segmentation model.

        Args:
            x (tuple[Tensor]): The features from backbone and neck.
            data_samples (OptSampleList | None): A list of data samples.

        Returns:
            tuple[Tensor] | list[InstanceData]: The predicted results from the head of the model.
            Tuple for the Export case, list for the Predict case.
        """
        from otx.algo.instance_segmentation.rtmdet_inst import RTMDetInstTiny

        if isinstance(self, RTMDetInstTiny):
            return self.model.bbox_head.predict(x, entity, rescale=False)
        rpn_results_list = self.model.rpn_head.predict(x, entity, rescale=False)
        return self.model.roi_head.predict(x, rpn_results_list, entity, rescale=True)

    def get_explain_fn(self) -> Callable:
        """Returns explain function."""
        explainer = InstSegExplainAlgo(num_classes=self.num_classes)
        return explainer.func

    @contextmanager
    def export_model_forward_context(self) -> Iterator[None]:
        """A context manager for managing the model's forward function during model exportation.

        It temporarily modifies the model's forward function to generate output sinks
        for explain results during the model graph tracing.
        """
        try:
            self._reset_model_forward()
            yield
        finally:
            self._restore_model_forward()

    def _reset_model_forward(self) -> None:
        if not self.explain_mode:
            return

        self.model.explain_fn = self.get_explain_fn()
        forward_with_explain = self._forward_explain_inst_seg

        self.original_model_forward = self.model.forward

        func_type = types.MethodType
        # Patch class method
        model_class = type(self.model)
        model_class.forward = func_type(forward_with_explain, self.model)

    def _restore_model_forward(self) -> None:
        if not self.explain_mode:
            return

        if not self.original_model_forward:
            msg = "Original model forward was not saved."
            raise RuntimeError(msg)

        func_type = types.MethodType
        self.model.forward = func_type(self.original_model_forward, self.model)
        self.original_model_forward = None


<<<<<<< HEAD
=======
class MMDetInstanceSegCompatibleModel(ExplainableOTXInstanceSegModel):
    """Instance Segmentation model compatible for MMDet."""

    def __init__(
        self,
        label_info: LabelInfoTypes,
        config: DictConfig | None = None,
        optimizer: OptimizerCallable = DefaultOptimizerCallable,
        scheduler: LRSchedulerCallable | LRSchedulerListCallable = DefaultSchedulerCallable,
        metric: MetricCallable = MaskRLEMeanAPFMeasureCallable,
        torch_compile: bool = False,
        tile_config: TileConfig = TileConfig(enable_tiler=False),
    ) -> None:
        if config is not None:
            config = inplace_num_classes(cfg=config, num_classes=self._dispatch_label_info(label_info).num_classes)
            self.config = config
            self.load_from = self.config.pop("load_from", None)
        super().__init__(
            label_info=label_info,
            optimizer=optimizer,
            scheduler=scheduler,
            metric=metric,
            torch_compile=torch_compile,
            tile_config=tile_config,
        )

    def _create_model(self) -> nn.Module:
        from .utils.mmdet import create_model

        model, self.classification_layers = create_model(self.config, self.load_from)
        return model

    def _make_fake_test_pipeline(self) -> list[dict[str, Any]]:
        return [
            {"type": "LoadImageFromFile", "backend_args": None},
            {"type": "Resize", "scale": [self.image_size[3], self.image_size[2]], "keep_ratio": True},  # type: ignore[index]
            {"type": "LoadAnnotations", "with_bbox": True, "with_mask": True},
            {
                "type": "PackDetInputs",
                "meta_keys": ["img_idimg_path", "ori_shape", "img_shape", "scale_factor"],
            },
        ]

    def _customize_inputs(self, entity: InstanceSegBatchDataEntity) -> dict[str, Any]:
        from mmdet.structures import DetDataSample
        from mmdet.structures.mask import BitmapMasks, PolygonMasks
        from mmengine.structures import InstanceData

        mmdet_inputs: dict[str, Any] = {}

        mmdet_inputs["inputs"] = entity.images  # B x C x H x W PyTorch tensor
        mmdet_inputs["data_samples"] = []

        for img_info, bboxes, masks, polygons, labels in zip(
            entity.imgs_info,
            entity.bboxes,
            entity.masks,
            entity.polygons,
            entity.labels,
        ):
            # NOTE: ground-truth masks are resized in training, but not in inference
            height, width = img_info.img_shape if self.training else img_info.ori_shape
            mmdet_masks: BitmapMasks | PolygonMasks
            if len(masks):
                mmdet_masks = BitmapMasks(masks.data.cpu().numpy(), height, width)
            else:
                mmdet_masks = PolygonMasks(
                    [[np.array(polygon.points)] for polygon in polygons],
                    height,
                    width,
                )

            data_sample = DetDataSample(
                metainfo={
                    "img_id": img_info.img_idx,
                    "img_shape": img_info.img_shape,
                    "ori_shape": img_info.ori_shape,
                    "scale_factor": img_info.scale_factor,
                    "ignored_labels": img_info.ignored_labels,
                },
                gt_instances=InstanceData(
                    bboxes=bboxes,
                    masks=mmdet_masks,
                    labels=labels,
                ),
            )
            mmdet_inputs["data_samples"].append(data_sample)

        preprocessor: DetDataPreprocessor = self.model.data_preprocessor

        mmdet_inputs = preprocessor(data=mmdet_inputs, training=self.training)

        mmdet_inputs["mode"] = "loss" if self.training else "predict"

        return mmdet_inputs

    def _customize_outputs(
        self,
        outputs: dict[str, Any],  # type: ignore[override]
        inputs: InstanceSegBatchDataEntity,
    ) -> InstanceSegBatchPredEntity | OTXBatchLossEntity:
        from mmdet.structures import DetDataSample

        if self.training:
            if not isinstance(outputs, dict):
                raise TypeError(outputs)

            losses = OTXBatchLossEntity()
            for loss_name, loss_value in outputs.items():
                if isinstance(loss_value, Tensor):
                    losses[loss_name] = loss_value
                elif isinstance(loss_value, list):
                    losses[loss_name] = sum(_loss.mean() for _loss in loss_value)
            # pop acc from losses as it is not needed
            losses.pop("acc", None)
            return losses

        scores: list[Tensor] = []
        bboxes: list[tv_tensors.BoundingBoxes] = []
        labels: list[torch.LongTensor] = []
        masks: list[tv_tensors.Mask] = []

        predictions = outputs["predictions"] if isinstance(outputs, dict) else outputs
        for output in predictions:
            if not isinstance(output, DetDataSample):
                raise TypeError(output)

            scores.append(output.pred_instances.scores)
            bboxes.append(
                tv_tensors.BoundingBoxes(
                    output.pred_instances.bboxes,
                    format="XYXY",
                    canvas_size=output.ori_shape,
                ),
            )
            output_masks = tv_tensors.Mask(
                output.pred_instances.masks,
                dtype=torch.bool,
            )
            masks.append(output_masks)
            labels.append(output.pred_instances.labels)

        if self.explain_mode:
            if not isinstance(outputs, dict):
                msg = f"Model output should be a dict, but got {type(outputs)}."
                raise ValueError(msg)

            if "feature_vector" not in outputs:
                msg = "No feature vector in the model output."
                raise ValueError(msg)

            if "saliency_map" not in outputs:
                msg = "No saliency maps in the model output."
                raise ValueError(msg)

            saliency_map = outputs["saliency_map"].detach().cpu().numpy()
            feature_vector = outputs["feature_vector"].detach().cpu().numpy()

            return InstanceSegBatchPredEntity(
                batch_size=len(predictions),
                images=inputs.images,
                imgs_info=inputs.imgs_info,
                scores=scores,
                bboxes=bboxes,
                masks=masks,
                polygons=[],
                labels=labels,
                saliency_map=list(saliency_map),
                feature_vector=list(feature_vector),
            )

        return InstanceSegBatchPredEntity(
            batch_size=len(predictions),
            images=inputs.images,
            imgs_info=inputs.imgs_info,
            scores=scores,
            bboxes=bboxes,
            masks=masks,
            polygons=[],
            labels=labels,
        )


>>>>>>> 1de7b523
class OVInstanceSegmentationModel(
    OVModel[InstanceSegBatchDataEntity, InstanceSegBatchPredEntity],
):
    """Instance segmentation model compatible for OpenVINO IR inference.

    It can consume OpenVINO IR model path or model name from Intel OMZ repository
    and create the OTX detection model compatible for OTX testing pipeline.
    """

    def __init__(
        self,
        model_name: str,
        model_type: str = "MaskRCNN",
        async_inference: bool = True,
        max_num_requests: int | None = None,
        use_throughput_mode: bool = True,
        model_api_configuration: dict[str, Any] | None = None,
        metric: MetricCallable = MaskRLEMeanAPFMeasureCallable,
        **kwargs,
    ) -> None:
        super().__init__(
            model_name=model_name,
            model_type=model_type,
            async_inference=async_inference,
            max_num_requests=max_num_requests,
            use_throughput_mode=use_throughput_mode,
            model_api_configuration=model_api_configuration,
            metric=metric,
        )

    def _setup_tiler(self) -> None:
        """Setup tiler for tile task."""
        execution_mode = "async" if self.async_inference else "sync"
        # Note: Disable async_inference as tiling has its own sync/async implementation
        self.async_inference = False
        self.model = InstanceSegmentationTiler(self.model, execution_mode=execution_mode)
        log.info(
            f"Enable tiler with tile size: {self.model.tile_size} \
                and overlap: {self.model.tiles_overlap}",
        )

    def _get_hparams_from_adapter(self, model_adapter: OpenvinoAdapter) -> None:
        """Reads model configuration from ModelAPI OpenVINO adapter.

        Args:
            model_adapter (OpenvinoAdapter): target adapter to read the config
        """
        if model_adapter.model.has_rt_info(["model_info", "confidence_threshold"]):
            best_confidence_threshold = model_adapter.model.get_rt_info(["model_info", "confidence_threshold"]).value
            self.hparams["best_confidence_threshold"] = float(best_confidence_threshold)
        else:
            msg = (
                "Cannot get best_confidence_threshold from OpenVINO IR's rt_info. "
                "Please check whether this model is trained by OTX or not. "
                "Without this information, it can produce a wrong F1 metric score. "
                "At this time, it will be set as the default value = None."
            )
            log.warning(msg)
            self.hparams["best_confidence_threshold"] = None

    def _customize_outputs(
        self,
        outputs: list[InstanceSegmentationResult],
        inputs: InstanceSegBatchDataEntity,
    ) -> InstanceSegBatchPredEntity | OTXBatchLossEntity:
        # add label index
        bboxes = []
        scores = []
        labels = []
        masks = []
        for output in outputs:
            output_objects = output.segmentedObjects
            if len(output_objects):
                bbox = [[output.xmin, output.ymin, output.xmax, output.ymax] for output in output_objects]
            else:
                bbox = torch.empty(size=(0, 0))
            bboxes.append(
                tv_tensors.BoundingBoxes(
                    bbox,
                    format="XYXY",
                    canvas_size=inputs.imgs_info[-1].img_shape,
                    device=self.device,
                ),
            )
            # NOTE: OTX 1.5 filter predictions with result_based_confidence_threshold,
            # but OTX 2.0 doesn't have it in configuration.
            _masks = [output.mask for output in output_objects]
            _masks = np.stack(_masks) if len(_masks) else []
            scores.append(torch.tensor([output.score for output in output_objects], device=self.device))
            masks.append(torch.tensor(_masks, device=self.device))
            labels.append(torch.tensor([output.id - 1 for output in output_objects], device=self.device))

        if outputs and outputs[0].saliency_map:
            predicted_s_maps = []
            for out in outputs:
                image_map = np.array([s_map for s_map in out.saliency_map if s_map.ndim > 1])
                predicted_s_maps.append(image_map)

            # Squeeze dim 2D => 1D, (1, internal_dim) => (internal_dim)
            predicted_f_vectors = [out.feature_vector[0] for out in outputs]
            return InstanceSegBatchPredEntity(
                batch_size=len(outputs),
                images=inputs.images,
                imgs_info=inputs.imgs_info,
                scores=scores,
                bboxes=bboxes,
                masks=masks,
                polygons=[],
                labels=labels,
                saliency_map=predicted_s_maps,
                feature_vector=predicted_f_vectors,
            )

        return InstanceSegBatchPredEntity(
            batch_size=len(outputs),
            images=inputs.images,
            imgs_info=inputs.imgs_info,
            scores=scores,
            bboxes=bboxes,
            masks=masks,
            polygons=[],
            labels=labels,
        )

    def _convert_pred_entity_to_compute_metric(
        self,
        preds: InstanceSegBatchPredEntity,
        inputs: InstanceSegBatchDataEntity,
    ) -> MetricInput:
        """Convert the prediction entity to the format that the metric can compute and cache the ground truth.

        This function will convert mask to RLE format and cache the ground truth for the current batch.

        Args:
            preds (InstanceSegBatchPredEntity): Current batch predictions.
            inputs (InstanceSegBatchDataEntity): Current batch ground-truth inputs.

        Returns:
            dict[str, list[dict[str, Tensor]]]: The converted predictions and ground truth.
        """
        pred_info = []
        target_info = []

        for bboxes, masks, scores, labels in zip(
            preds.bboxes,
            preds.masks,
            preds.scores,
            preds.labels,
        ):
            pred_info.append(
                {
                    "boxes": bboxes.data,
                    "masks": [encode_rle(mask) for mask in masks.data],
                    "scores": scores,
                    "labels": labels,
                },
            )

        for imgs_info, bboxes, masks, polygons, labels in zip(
            inputs.imgs_info,
            inputs.bboxes,
            inputs.masks,
            inputs.polygons,
            inputs.labels,
        ):
            rles = (
                [encode_rle(mask) for mask in masks.data]
                if len(masks)
                else polygon_to_rle(polygons, *imgs_info.ori_shape)
            )
            target_info.append(
                {
                    "boxes": bboxes.data,
                    "masks": rles,
                    "labels": labels,
                },
            )
        return {"preds": pred_info, "target": target_info}

    def _log_metrics(self, meter: Metric, key: Literal["val", "test"], **compute_kwargs) -> None:
        best_confidence_threshold = self.hparams.get("best_confidence_threshold", None)
        compute_kwargs = {"best_confidence_threshold": best_confidence_threshold}
        return super()._log_metrics(meter, key, **compute_kwargs)<|MERGE_RESOLUTION|>--- conflicted
+++ resolved
@@ -521,192 +521,6 @@
         self.original_model_forward = None
 
 
-<<<<<<< HEAD
-=======
-class MMDetInstanceSegCompatibleModel(ExplainableOTXInstanceSegModel):
-    """Instance Segmentation model compatible for MMDet."""
-
-    def __init__(
-        self,
-        label_info: LabelInfoTypes,
-        config: DictConfig | None = None,
-        optimizer: OptimizerCallable = DefaultOptimizerCallable,
-        scheduler: LRSchedulerCallable | LRSchedulerListCallable = DefaultSchedulerCallable,
-        metric: MetricCallable = MaskRLEMeanAPFMeasureCallable,
-        torch_compile: bool = False,
-        tile_config: TileConfig = TileConfig(enable_tiler=False),
-    ) -> None:
-        if config is not None:
-            config = inplace_num_classes(cfg=config, num_classes=self._dispatch_label_info(label_info).num_classes)
-            self.config = config
-            self.load_from = self.config.pop("load_from", None)
-        super().__init__(
-            label_info=label_info,
-            optimizer=optimizer,
-            scheduler=scheduler,
-            metric=metric,
-            torch_compile=torch_compile,
-            tile_config=tile_config,
-        )
-
-    def _create_model(self) -> nn.Module:
-        from .utils.mmdet import create_model
-
-        model, self.classification_layers = create_model(self.config, self.load_from)
-        return model
-
-    def _make_fake_test_pipeline(self) -> list[dict[str, Any]]:
-        return [
-            {"type": "LoadImageFromFile", "backend_args": None},
-            {"type": "Resize", "scale": [self.image_size[3], self.image_size[2]], "keep_ratio": True},  # type: ignore[index]
-            {"type": "LoadAnnotations", "with_bbox": True, "with_mask": True},
-            {
-                "type": "PackDetInputs",
-                "meta_keys": ["img_idimg_path", "ori_shape", "img_shape", "scale_factor"],
-            },
-        ]
-
-    def _customize_inputs(self, entity: InstanceSegBatchDataEntity) -> dict[str, Any]:
-        from mmdet.structures import DetDataSample
-        from mmdet.structures.mask import BitmapMasks, PolygonMasks
-        from mmengine.structures import InstanceData
-
-        mmdet_inputs: dict[str, Any] = {}
-
-        mmdet_inputs["inputs"] = entity.images  # B x C x H x W PyTorch tensor
-        mmdet_inputs["data_samples"] = []
-
-        for img_info, bboxes, masks, polygons, labels in zip(
-            entity.imgs_info,
-            entity.bboxes,
-            entity.masks,
-            entity.polygons,
-            entity.labels,
-        ):
-            # NOTE: ground-truth masks are resized in training, but not in inference
-            height, width = img_info.img_shape if self.training else img_info.ori_shape
-            mmdet_masks: BitmapMasks | PolygonMasks
-            if len(masks):
-                mmdet_masks = BitmapMasks(masks.data.cpu().numpy(), height, width)
-            else:
-                mmdet_masks = PolygonMasks(
-                    [[np.array(polygon.points)] for polygon in polygons],
-                    height,
-                    width,
-                )
-
-            data_sample = DetDataSample(
-                metainfo={
-                    "img_id": img_info.img_idx,
-                    "img_shape": img_info.img_shape,
-                    "ori_shape": img_info.ori_shape,
-                    "scale_factor": img_info.scale_factor,
-                    "ignored_labels": img_info.ignored_labels,
-                },
-                gt_instances=InstanceData(
-                    bboxes=bboxes,
-                    masks=mmdet_masks,
-                    labels=labels,
-                ),
-            )
-            mmdet_inputs["data_samples"].append(data_sample)
-
-        preprocessor: DetDataPreprocessor = self.model.data_preprocessor
-
-        mmdet_inputs = preprocessor(data=mmdet_inputs, training=self.training)
-
-        mmdet_inputs["mode"] = "loss" if self.training else "predict"
-
-        return mmdet_inputs
-
-    def _customize_outputs(
-        self,
-        outputs: dict[str, Any],  # type: ignore[override]
-        inputs: InstanceSegBatchDataEntity,
-    ) -> InstanceSegBatchPredEntity | OTXBatchLossEntity:
-        from mmdet.structures import DetDataSample
-
-        if self.training:
-            if not isinstance(outputs, dict):
-                raise TypeError(outputs)
-
-            losses = OTXBatchLossEntity()
-            for loss_name, loss_value in outputs.items():
-                if isinstance(loss_value, Tensor):
-                    losses[loss_name] = loss_value
-                elif isinstance(loss_value, list):
-                    losses[loss_name] = sum(_loss.mean() for _loss in loss_value)
-            # pop acc from losses as it is not needed
-            losses.pop("acc", None)
-            return losses
-
-        scores: list[Tensor] = []
-        bboxes: list[tv_tensors.BoundingBoxes] = []
-        labels: list[torch.LongTensor] = []
-        masks: list[tv_tensors.Mask] = []
-
-        predictions = outputs["predictions"] if isinstance(outputs, dict) else outputs
-        for output in predictions:
-            if not isinstance(output, DetDataSample):
-                raise TypeError(output)
-
-            scores.append(output.pred_instances.scores)
-            bboxes.append(
-                tv_tensors.BoundingBoxes(
-                    output.pred_instances.bboxes,
-                    format="XYXY",
-                    canvas_size=output.ori_shape,
-                ),
-            )
-            output_masks = tv_tensors.Mask(
-                output.pred_instances.masks,
-                dtype=torch.bool,
-            )
-            masks.append(output_masks)
-            labels.append(output.pred_instances.labels)
-
-        if self.explain_mode:
-            if not isinstance(outputs, dict):
-                msg = f"Model output should be a dict, but got {type(outputs)}."
-                raise ValueError(msg)
-
-            if "feature_vector" not in outputs:
-                msg = "No feature vector in the model output."
-                raise ValueError(msg)
-
-            if "saliency_map" not in outputs:
-                msg = "No saliency maps in the model output."
-                raise ValueError(msg)
-
-            saliency_map = outputs["saliency_map"].detach().cpu().numpy()
-            feature_vector = outputs["feature_vector"].detach().cpu().numpy()
-
-            return InstanceSegBatchPredEntity(
-                batch_size=len(predictions),
-                images=inputs.images,
-                imgs_info=inputs.imgs_info,
-                scores=scores,
-                bboxes=bboxes,
-                masks=masks,
-                polygons=[],
-                labels=labels,
-                saliency_map=list(saliency_map),
-                feature_vector=list(feature_vector),
-            )
-
-        return InstanceSegBatchPredEntity(
-            batch_size=len(predictions),
-            images=inputs.images,
-            imgs_info=inputs.imgs_info,
-            scores=scores,
-            bboxes=bboxes,
-            masks=masks,
-            polygons=[],
-            labels=labels,
-        )
-
-
->>>>>>> 1de7b523
 class OVInstanceSegmentationModel(
     OVModel[InstanceSegBatchDataEntity, InstanceSegBatchPredEntity],
 ):
