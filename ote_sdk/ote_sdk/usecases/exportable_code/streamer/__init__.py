--- conflicted
+++ resolved
@@ -21,11 +21,7 @@
     ThreadedStreamer,
     VideoStreamer,
     get_media_type,
-<<<<<<< HEAD
-    get_streamer
-=======
     get_streamer,
->>>>>>> 9a90dee9
 )
 
 __all__ = [
