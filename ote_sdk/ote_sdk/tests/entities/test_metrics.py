--- conflicted
+++ resolved
@@ -12,7 +12,6 @@
 # with no express or implied warranties, other than those that are expressly stated
 # in the License.
 import datetime
-
 import warnings
 
 import numpy as np
@@ -156,11 +155,9 @@
         assert np.array_equal(
             required_normalised_matrix_data, matrix_metric.matrix_values
         )
-<<<<<<< HEAD
         assert repr(matrix_metric) == (
             "MatrixMetric(name=`test matrix`, matrix_values=(3x3) matrix, row labels=None, column labels=None)"
         )
-=======
 
         with warnings.catch_warnings():
             # there is a matrix with zero sum in row, so we expect 0/0 division.
@@ -173,9 +170,6 @@
                 matrix_values=matrix_data_with_zero_sum,
                 normalize=True,
             )
->>>>>>> 47fe3980
-
-        matrix_metric_with_zero_sum = self.normalized_matrix_zero_sum()
 
         required_normalised_matrix_data_with_zero_sum = np.array(
             [[0, 0, 0], [0, 0.5, 0.5], [1, 0, 0]]
