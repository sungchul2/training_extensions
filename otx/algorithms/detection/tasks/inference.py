"""Inference Task of OTX Detection."""

# Copyright (C) 2022 Intel Corporation
#
# Licensed under the Apache License, Version 2.0 (the "License");
# you may not use this file except in compliance with the License.
# You may obtain a copy of the License at
#
# http://www.apache.org/licenses/LICENSE-2.0
#
# Unless required by applicable law or agreed to in writing,
# software distributed under the License is distributed on an "AS IS" BASIS,
# WITHOUT WARRANTIES OR CONDITIONS OF ANY KIND, either express or implied.
# See the License for the specific language governing permissions
# and limitations under the License.

import os
from typing import Iterable, List, Optional, Tuple

import cv2
import numpy as np
import pycocotools.mask as mask_util
from mmcv.utils import ConfigDict

from otx.algorithms.common.adapters.mmcv.utils import (
    get_configs_by_keys,
    patch_data_pipeline,
    patch_default_config,
    patch_runner,
)
from otx.algorithms.common.configs.training_base import TrainType
from otx.algorithms.common.tasks.training_base import BaseTask
from otx.algorithms.common.utils.callback import InferenceProgressCallback
from otx.algorithms.detection.adapters.mmdet.utils import (
    patch_datasets,
    patch_evaluation,
)
from otx.algorithms.detection.adapters.mmdet.utils.builder import build_detector
from otx.algorithms.detection.adapters.mmdet.utils.config_utils import (
    cluster_anchors,
    should_cluster_anchors,
)
from otx.algorithms.detection.configs.base import DetectionConfig
from otx.api.configuration.helper.utils import config_to_bytes
from otx.api.entities.annotation import Annotation
from otx.api.entities.datasets import DatasetEntity
from otx.api.entities.id import ID
from otx.api.entities.inference_parameters import InferenceParameters
from otx.api.entities.label import Domain, LabelEntity
from otx.api.entities.model import (
    ModelEntity,
    ModelFormat,
    ModelOptimizationType,
    ModelPrecision,
)
from otx.api.entities.model_template import TaskType
from otx.api.entities.resultset import ResultSetEntity
from otx.api.entities.scored_label import ScoredLabel
from otx.api.entities.shapes.polygon import Point, Polygon
from otx.api.entities.shapes.rectangle import Rectangle
from otx.api.entities.task_environment import TaskEnvironment
from otx.api.entities.tensor import TensorEntity
from otx.api.entities.train_parameters import default_progress_callback
from otx.api.serialization.label_mapper import label_schema_to_bytes
from otx.api.usecases.evaluation.metrics_helper import MetricsHelper
from otx.api.usecases.tasks.interfaces.evaluate_interface import IEvaluationTask
from otx.api.usecases.tasks.interfaces.explain_interface import IExplainTask
from otx.api.usecases.tasks.interfaces.export_interface import ExportType, IExportTask
from otx.api.usecases.tasks.interfaces.inference_interface import IInferenceTask
from otx.api.usecases.tasks.interfaces.unload_interface import IUnload
from otx.api.utils.argument_checks import (
    DatasetParamTypeCheck,
    check_input_parameters_type,
)
from otx.api.utils.dataset_utils import add_saliency_maps_to_dataset_item
from otx.mpa import MPAConstants
from otx.mpa.utils.config_utils import MPAConfig
from otx.mpa.utils.logger import get_logger

logger = get_logger()

RECIPE_TRAIN_TYPE = {
    TrainType.SEMISUPERVISED: "semisl.py",
    TrainType.INCREMENTAL: "incremental.py",
}


# pylint: disable=too-many-locals, too-many-instance-attributes
class DetectionInferenceTask(BaseTask, IInferenceTask, IExportTask, IEvaluationTask, IExplainTask, IUnload):
    """Inference Task Implementation of OTX Detection."""

    @check_input_parameters_type()
    def __init__(self, task_environment: TaskEnvironment, **kwargs):
        # self._should_stop = False
        super().__init__(DetectionConfig, task_environment, **kwargs)
        self.template_dir = os.path.abspath(os.path.dirname(self.template_file_path))

    @check_input_parameters_type({"dataset": DatasetParamTypeCheck})
    def infer(
        self,
        dataset: DatasetEntity,
        inference_parameters: Optional[InferenceParameters] = None,
    ) -> DatasetEntity:
        """Main infer function of OTX Detection."""
        logger.info("infer()")

        update_progress_callback = default_progress_callback
        process_saliency_maps = False
        explain_predicted_classes = True
        if inference_parameters is not None:
            update_progress_callback = inference_parameters.update_progress  # type: ignore
            process_saliency_maps = inference_parameters.process_saliency_maps
            explain_predicted_classes = inference_parameters.explain_predicted_classes

        self._time_monitor = InferenceProgressCallback(len(dataset), update_progress_callback)
        # If confidence threshold is adaptive then up-to-date value should be stored in the model
        # and should not be changed during inference. Otherwise user-specified value should be taken.
        if not self._hyperparams.postprocessing.result_based_confidence_threshold:
            self.confidence_threshold = self._hyperparams.postprocessing.confidence_threshold
        logger.info(f"Confidence threshold {self.confidence_threshold}")

        prediction_results, _ = self._infer_detector(dataset, inference_parameters)
        self._add_predictions_to_dataset(
            prediction_results, dataset, self.confidence_threshold, process_saliency_maps, explain_predicted_classes
        )
        logger.info("Inference completed")
        return dataset

    @check_input_parameters_type({"dataset": DatasetParamTypeCheck})
    def explain(
        self,
        dataset: DatasetEntity,
        explain_parameters: Optional[InferenceParameters] = None,
    ) -> DatasetEntity:
        """Main explain function of OTX Detection."""
        logger.info("explain()")

        update_progress_callback = default_progress_callback
        process_saliency_maps = False
        explain_predicted_classes = True
        if explain_parameters is not None:
            update_progress_callback = explain_parameters.update_progress  # type: ignore
            process_saliency_maps = explain_parameters.process_saliency_maps
            explain_predicted_classes = explain_parameters.explain_predicted_classes

        self._time_monitor = InferenceProgressCallback(len(dataset), update_progress_callback)
        detections, explain_results = self._explain_detector(dataset, explain_parameters)
        self._add_explanations_to_dataset(
            detections, explain_results, dataset, process_saliency_maps, explain_predicted_classes
        )
        logger.info("Explain completed")
        return dataset

    def _infer_detector(
        self,
        dataset: DatasetEntity,
        inference_parameters: Optional[InferenceParameters] = None,
    ) -> Tuple[Iterable, float]:
        """Inference wrapper.

        This method triggers the inference and returns `prediction_results` zipped with prediction results,
        feature vectors, and saliency maps. `metric` is returned as a float value if InferenceParameters.is_evaluation
        is set to true, otherwise, `None` is returned.

        Args:
            dataset (DatasetEntity): the validation or test dataset to be inferred with
            inference_parameters (Optional[InferenceParameters], optional): Option to run evaluation or not.
                If `InferenceParameters.is_evaluation=True` then metric is returned, otherwise, both metric and
                saliency maps are empty. Defaults to None.

        Returns:
            Tuple[Iterable, float]: Iterable prediction results for each sample and metric for on the given dataset
        """
        stage_module = "DetectionInferrer"
        self._data_cfg = self._init_test_data_cfg(dataset)

        dump_features = True
        dump_saliency_map = not inference_parameters.is_evaluation if inference_parameters else True

        results = self._run_task(
            stage_module,
            mode="train",
            dataset=dataset,
            eval=inference_parameters.is_evaluation if inference_parameters else False,
            dump_features=dump_features,
            dump_saliency_map=dump_saliency_map,
        )
        # TODO: InferenceProgressCallback register
        logger.debug(f"result of run_task {stage_module} module = {results}")
        output = results["outputs"]
        metric = output["metric"]
        predictions = output["detections"]
        assert len(output["detections"]) == len(output["feature_vectors"]) == len(output["saliency_maps"]), (
            "Number of elements should be the same, however, number of outputs are "
            f"{len(output['detections'])}, {len(output['feature_vectors'])}, and {len(output['saliency_maps'])}"
        )
        prediction_results = zip(predictions, output["feature_vectors"], output["saliency_maps"])
        return prediction_results, metric

    def _explain_detector(
        self,
        dataset: DatasetEntity,
        explain_parameters: Optional[InferenceParameters] = None,
    ) -> Tuple[List[List[np.array]], List[np.array]]:
        """Run explain stage and return detections and saliency maps."""

        stage_module = "DetectionExplainer"
        self._data_cfg = self._init_test_data_cfg(dataset)
        results = self._run_task(
            stage_module,
            mode="train",
            dataset=dataset,
            explainer=explain_parameters.explainer if explain_parameters else None,
        )
        detections = results["outputs"]["detections"]
        explain_results = results["outputs"]["saliency_maps"]
        return detections, explain_results

    @check_input_parameters_type()
    def evaluate(
        self,
        output_resultset: ResultSetEntity,
        evaluation_metric: Optional[str] = None,
    ):
        """Evaluate function of OTX Detection Task."""
        logger.info("called evaluate()")
        if evaluation_metric is not None:
            logger.warning(
                f"Requested to use {evaluation_metric} metric, " "but parameter is ignored. Use F-measure instead."
            )
        metric = MetricsHelper.compute_f_measure(output_resultset)
        logger.info(f"F-measure after evaluation: {metric.f_measure.value}")
        output_resultset.performance = metric.get_performance()
        logger.info("Evaluation completed")

    def unload(self):
        """Unload the task."""
        self.cleanup()

    @check_input_parameters_type()
<<<<<<< HEAD
    def export(
        self,
        export_type: ExportType,
        output_model: ModelEntity,
        precision: ModelPrecision = ModelPrecision.FP32,
        dump_features: bool = False,
    ):
=======
    def export(self, export_type: ExportType, output_model: ModelEntity, dump_features: bool = True):
>>>>>>> 4f1a47ce
        """Export function of OTX Detection Task."""
        # copied from OTX inference_task.py
        logger.info("Exporting the model")
        if export_type != ExportType.OPENVINO:
            raise RuntimeError(f"not supported export type {export_type}")
        output_model.model_format = ModelFormat.OPENVINO
        output_model.optimization_type = ModelOptimizationType.MO

        stage_module = "DetectionExporter"
        results = self._run_task(
            stage_module,
            mode="train",
            export=True,
            dump_features=dump_features,
            enable_fp16=(precision == ModelPrecision.FP16),
        )
        outputs = results.get("outputs")
        logger.debug(f"results of run_task = {outputs}")
        if outputs is None:
            raise RuntimeError(results.get("msg"))

        bin_file = outputs.get("bin")
        xml_file = outputs.get("xml")
        if xml_file is None or bin_file is None:
            raise RuntimeError("invalid status of exporting. bin and xml should not be None")
        with open(bin_file, "rb") as f:
            output_model.set_data("openvino.bin", f.read())
        with open(xml_file, "rb") as f:
            output_model.set_data("openvino.xml", f.read())
        output_model.set_data(
            "confidence_threshold",
            np.array([self.confidence_threshold], dtype=np.float32).tobytes(),
        )
        output_model.set_data("config.json", config_to_bytes(self._hyperparams))
        output_model.precision = self._precision
        output_model.optimization_methods = self._optimization_methods
        output_model.set_data(
            "label_schema.json",
            label_schema_to_bytes(self._task_environment.label_schema),
        )
        logger.info("Exporting completed")

    def _init_recipe_hparam(self) -> dict:
        configs = super()._init_recipe_hparam()
        # Update tiling parameters if tiling is enabled
        if bool(self._hyperparams.tiling_parameters.enable_tiling):
            logger.info("Tiling Enabled")
            tiling_params = ConfigDict(
                tile_size=int(self._hyperparams.tiling_parameters.tile_size),
                overlap_ratio=float(self._hyperparams.tiling_parameters.tile_overlap),
                max_per_img=int(self._hyperparams.tiling_parameters.tile_max_number),
            )
            configs.update(
                ConfigDict(
                    data=ConfigDict(
                        train=tiling_params,
                        val=tiling_params,
                        test=tiling_params,
                    )
                )
            )
            configs.update(dict(evaluation=dict(iou_thr=[0.5])))

        configs["use_adaptive_interval"] = self._hyperparams.learning_parameters.use_adaptive_interval
        return configs

    def _init_recipe(self):
        logger.info("called _init_recipe()")

        recipe_root = os.path.join(MPAConstants.RECIPES_PATH, "stages/detection")
        if self._task_type.domain in {
            Domain.INSTANCE_SEGMENTATION,
            Domain.ROTATED_DETECTION,
        }:
            recipe_root = os.path.join(MPAConstants.RECIPES_PATH, "stages/instance-segmentation")

        logger.info(f"train type = {self._train_type}")

        # Incremental Learning Recipe is the default for Detection
        if self._train_type in RECIPE_TRAIN_TYPE:
            recipe = os.path.join(recipe_root, RECIPE_TRAIN_TYPE[self._train_type])
        else:
            raise NotImplementedError(f"Train type {self._train_type} is not implemented yet.")

        logger.info(f"train type = {self._train_type} - loading {recipe}")

        self._recipe_cfg = MPAConfig.fromfile(recipe)

        options_for_patch_datasets = {"type": "OTXDetDataset"}
        patch_default_config(self._recipe_cfg)
        patch_runner(self._recipe_cfg)
        patch_data_pipeline(self._recipe_cfg, self.data_pipeline_path)
        patch_datasets(
            self._recipe_cfg,
            self._task_type.domain,
            **options_for_patch_datasets,
        )  # for OTX compatibility
        patch_evaluation(self._recipe_cfg)  # for OTX compatibility
        logger.info(f"initialized recipe = {recipe}")

    def _init_model_cfg(self):
        model_cfg = MPAConfig.fromfile(os.path.join(self._model_dir, "model.py"))
        if len(self._anchors) != 0:
            self._update_anchors(model_cfg.model.bbox_head.anchor_generator, self._anchors)
        return model_cfg

    def _init_test_data_cfg(self, dataset: DatasetEntity):
        data_cfg = ConfigDict(
            data=ConfigDict(
                train=ConfigDict(
                    otx_dataset=None,
                    labels=self._labels,
                ),
                test=ConfigDict(
                    otx_dataset=dataset,
                    labels=self._labels,
                ),
            )
        )
        return data_cfg

    def _update_stage_module(self, stage_module):
        module_prefix = {TrainType.INCREMENTAL: "Incr", TrainType.SEMISUPERVISED: "SemiSL"}
        if self._train_type == TrainType.SEMISUPERVISED and stage_module == "DetectionExporter":
            stage_module = "SemiSLDetectionExporter"
        elif self._train_type in module_prefix and stage_module in [
            "DetectionTrainer",
            "DetectionInferrer",
        ]:
            stage_module = module_prefix[self._train_type] + stage_module
        return stage_module

    def _get_shapes(self, all_results, width, height, confidence_threshold):
        if self._task_type == TaskType.DETECTION:
            shapes = self._det_add_predictions_to_dataset(all_results, width, height, confidence_threshold)
        elif self._task_type in {
            TaskType.INSTANCE_SEGMENTATION,
            TaskType.ROTATED_DETECTION,
        }:
            shapes = self._ins_seg_add_predictions_to_dataset(all_results, width, height, confidence_threshold)
        else:
            raise RuntimeError(f"MPA results assignment not implemented for task: {self._task_type}")
        return shapes

    def _add_predictions_to_dataset(
        self,
        prediction_results,
        dataset,
        confidence_threshold=0.0,
        process_saliency_maps=False,
        explain_predicted_classes=True,
    ):
        """Loop over dataset again to assign predictions. Convert from MMDetection format to OTX format."""
        for dataset_item, (all_results, feature_vector, saliency_map) in zip(dataset, prediction_results):
            shapes = self._get_shapes(all_results, dataset_item.width, dataset_item.height, confidence_threshold)
            dataset_item.append_annotations(shapes)

            if feature_vector is not None:
                active_score = TensorEntity(name="representation_vector", numpy=feature_vector.reshape(-1))
                dataset_item.append_metadata_item(active_score, model=self._task_environment.model)

            if saliency_map is not None:
                labels = self._labels.copy()
                if saliency_map.shape[0] == len(labels) + 1:
                    # Include the background as the last category
                    labels.append(LabelEntity("background", Domain.DETECTION))

                predicted_scored_labels = []
                for shape in shapes:
                    predicted_scored_labels += shape.get_labels()

                add_saliency_maps_to_dataset_item(
                    dataset_item=dataset_item,
                    saliency_map=saliency_map,
                    model=self._task_environment.model,
                    labels=labels,
                    predicted_scored_labels=predicted_scored_labels,
                    explain_predicted_classes=explain_predicted_classes,
                    process_saliency_maps=process_saliency_maps,
                )

    def _det_add_predictions_to_dataset(self, all_results, width, height, confidence_threshold):
        shapes = []
        for label_idx, detections in enumerate(all_results):
            for i in range(detections.shape[0]):
                probability = float(detections[i, 4])
                coords = detections[i, :4].astype(float).copy()
                coords /= np.array([width, height, width, height], dtype=float)
                coords = np.clip(coords, 0, 1)

                if probability < confidence_threshold:
                    continue

                assigned_label = [ScoredLabel(self._labels[label_idx], probability=probability)]
                if coords[3] - coords[1] <= 0 or coords[2] - coords[0] <= 0:
                    continue

                shapes.append(
                    Annotation(
                        Rectangle(x1=coords[0], y1=coords[1], x2=coords[2], y2=coords[3]),
                        labels=assigned_label,
                    )
                )
        return shapes

    def _ins_seg_add_predictions_to_dataset(self, all_results, width, height, confidence_threshold):
        shapes = []
        for label_idx, (boxes, masks) in enumerate(zip(*all_results)):
            for mask, probability in zip(masks, boxes[:, 4]):
                if isinstance(mask, dict):
                    mask = mask_util.decode(mask)
                mask = mask.astype(np.uint8)
                probability = float(probability)
                contours, hierarchies = cv2.findContours(mask, cv2.RETR_CCOMP, cv2.CHAIN_APPROX_SIMPLE)
                if hierarchies is None:
                    continue
                for contour, hierarchy in zip(contours, hierarchies[0]):
                    if hierarchy[3] != -1:
                        continue
                    if len(contour) <= 2 or probability < confidence_threshold:
                        continue
                    if self._task_type == TaskType.INSTANCE_SEGMENTATION:
                        points = [Point(x=point[0][0] / width, y=point[0][1] / height) for point in contour]
                    else:
                        box_points = cv2.boxPoints(cv2.minAreaRect(contour))
                        points = [Point(x=point[0] / width, y=point[1] / height) for point in box_points]
                    labels = [ScoredLabel(self._labels[label_idx], probability=probability)]
                    polygon = Polygon(points=points)
                    if cv2.contourArea(contour) > 0 and polygon.get_area() > 1e-12:
                        shapes.append(Annotation(polygon, labels=labels, id=ID(f"{label_idx:08}")))
        return shapes

    def _add_explanations_to_dataset(
        self, detections, explain_results, dataset, process_saliency_maps, explain_predicted_classes
    ):
        """Add saliency map to the dataset."""
        for dataset_item, detection, saliency_map in zip(dataset, detections, explain_results):
            labels = self._labels.copy()
            if saliency_map.shape[0] == len(labels) + 1:
                # Include the background as the last category
                labels.append(LabelEntity("background", Domain.DETECTION))

            shapes = self._get_shapes(detection, dataset_item.width, dataset_item.height, 0.4)
            predicted_scored_labels = []
            for shape in shapes:
                predicted_scored_labels += shape.get_labels()

            add_saliency_maps_to_dataset_item(
                dataset_item=dataset_item,
                saliency_map=saliency_map,
                model=self._task_environment.model,
                labels=labels,
                predicted_scored_labels=predicted_scored_labels,
                explain_predicted_classes=explain_predicted_classes,
                process_saliency_maps=process_saliency_maps,
            )

    @staticmethod
    def _update_anchors(origin, new):
        logger.info("Updating anchors")
        origin["heights"] = new["heights"]
        origin["widths"] = new["widths"]

    def _initialize_post_hook(self, options=None):
        super()._initialize_post_hook(options)
        options["model_builder"] = build_detector

        # if self._anchors are set somewhere, anchors had already been clusted
        # by this method or by loading trained model
        if should_cluster_anchors(self._model_cfg) and len(self._anchors) == 0:
            otx_dataset = get_configs_by_keys(self._data_cfg.data.train, "otx_dataset")
            assert len(otx_dataset) == 1
            otx_dataset = otx_dataset[0]
            cluster_anchors(
                self._model_cfg,
                self._recipe_cfg,
                otx_dataset,
            )
            self._update_anchors(self._anchors, self._model_cfg.model.bbox_head.anchor_generator)<|MERGE_RESOLUTION|>--- conflicted
+++ resolved
@@ -238,17 +238,13 @@
         self.cleanup()
 
     @check_input_parameters_type()
-<<<<<<< HEAD
     def export(
         self,
         export_type: ExportType,
         output_model: ModelEntity,
         precision: ModelPrecision = ModelPrecision.FP32,
-        dump_features: bool = False,
+        dump_features: bool = True,
     ):
-=======
-    def export(self, export_type: ExportType, output_model: ModelEntity, dump_features: bool = True):
->>>>>>> 4f1a47ce
         """Export function of OTX Detection Task."""
         # copied from OTX inference_task.py
         logger.info("Exporting the model")
