"""Tests for Class-Incremental Learning for object detection with OTX CLI"""
# Copyright (C) 2022-2023 Intel Corporation
# SPDX-License-Identifier: Apache-2.0
#
import copy
import os

import pytest
import torch

from otx.api.entities.model_template import parse_model_template
from otx.cli.registry import Registry
from tests.test_suite.e2e_test_system import e2e_pytest_component
from tests.test_suite.run_test_command import (
    get_template_dir,
    nncf_optimize_testing,
    otx_deploy_openvino_testing,
    otx_eval_deployment_testing,
    otx_eval_openvino_testing,
    otx_eval_testing,
    otx_explain_all_classes_openvino_testing,
    otx_explain_openvino_testing,
    otx_explain_process_saliency_maps_openvino_testing,
    otx_explain_testing,
    otx_explain_testing_all_classes,
    otx_explain_testing_process_saliency_maps,
    otx_export_testing,
    otx_hpo_testing,
    otx_resume_testing,
    otx_train_testing,
    generate_model_template_testing,
)

args = {
    "--train-data-roots": "tests/assets/car_tree_bug",
    "--val-data-roots": "tests/assets/car_tree_bug",
    "--test-data-roots": "tests/assets/car_tree_bug",
    "--input": "tests/assets/car_tree_bug/images/train",
    "train_params": [
        "params",
        "--learning_parameters.num_iters",
        "1",
        "--learning_parameters.batch_size",
        "4",
<<<<<<< HEAD
=======
        "--postprocessing.max_num_detections",
        "200",
>>>>>>> aceebdaa
    ],
}

args_semisl = {
    "--train-data-roots": "tests/assets/car_tree_bug",
    "--val-data-roots": "tests/assets/car_tree_bug",
    "--test-data-roots": "tests/assets/car_tree_bug",
    "--unlabeled-data-roots": "tests/assets/car_tree_bug",
    "--input": "tests/assets/car_tree_bug/images/train",
    "train_params": [
        "params",
        "--learning_parameters.num_iters",
        "1",
        "--learning_parameters.batch_size",
        "4",
    ],
}

# Training params for resume, num_iters*2
resume_params = [
    "params",
    "--learning_parameters.num_iters",
    "2",
    "--learning_parameters.batch_size",
    "4",
]

otx_dir = os.getcwd()

MULTI_GPU_UNAVAILABLE = torch.cuda.device_count() <= 1
default_template = parse_model_template(
    os.path.join("src/otx/algorithms/detection/configs", "detection", "mobilenetv2_atss", "template.yaml")
)
default_templates = [default_template]
default_templates_ids = [default_template.model_template_id]

_templates = Registry("src/otx/algorithms/detection").filter(task_type="DETECTION").templates
templates = []
for template in _templates:
    if template.name not in ["YOLOX-S", "YOLOX-X"]:
        templates.append(template)  # YOLOX-S, and YOLOX-X use same model and data pipeline config with YOLOX-L
templates_ids = [template.model_template_id for template in templates]

experimental_templates = [
    parse_model_template(
        "src/otx/algorithms/detection/configs/detection/resnet50_deformable_detr/template_experimental.yaml"
    ),
    parse_model_template("src/otx/algorithms/detection/configs/detection/resnet50_dino/template_experimental.yaml"),
    parse_model_template(
        "src/otx/algorithms/detection/configs/detection/resnet50_lite_dino/template_experimental.yaml"
    ),
]
experimental_template_ids = [template.model_template_id for template in experimental_templates]

templates_w_experimental = templates + experimental_templates
templates_ids_w_experimental = templates_ids + experimental_template_ids


TestDetectionModelTemplates = generate_model_template_testing(templates)


class TestDetectionCLI:
    @e2e_pytest_component
    @pytest.mark.parametrize("template", templates_w_experimental, ids=templates_ids_w_experimental)
    def test_otx_train(self, template, tmp_dir_path):
        tmp_dir_path = tmp_dir_path / "detection"
        _args = args.copy()
        # FIXME: remove this block once Issue#2504 resolved
        if "DINO" in template.name:
            _args["train_params"] = [
                "params",
                "--learning_parameters.num_iters",
                "1",
                "--learning_parameters.batch_size",
                "4",
                "--learning_parameters.input_size",
                "Default",
            ]
        otx_train_testing(template, tmp_dir_path, otx_dir, _args)

    @e2e_pytest_component
    @pytest.mark.parametrize("template", templates_w_experimental, ids=templates_ids_w_experimental)
    def test_otx_resume(self, template, tmp_dir_path):
        tmp_dir_path = tmp_dir_path / "detection/test_resume"
        _args = args.copy()
        _resume_params = resume_params.copy()
        # FIXME: remove this block once Issue#2504 resolved
        if "DINO" in template.name:
            _args["train_params"] = [
                "params",
                "--learning_parameters.num_iters",
                "1",
                "--learning_parameters.batch_size",
                "4",
                "--learning_parameters.input_size",
                "Default",
            ]
            _resume_params.extend(["--learning_parameters.input_size", "Default"])
        otx_resume_testing(template, tmp_dir_path, otx_dir, _args)
        template_work_dir = get_template_dir(template, tmp_dir_path)
        _args["train_params"] = _resume_params
        _args[
            "--resume-from"
        ] = f"{template_work_dir}/trained_for_resume_{template.model_template_id}/models/weights.pth"
        otx_resume_testing(template, tmp_dir_path, otx_dir, _args)

    @e2e_pytest_component
    @pytest.mark.parametrize("template", templates_w_experimental, ids=templates_ids_w_experimental)
    @pytest.mark.parametrize("dump_features", [True, False])
    def test_otx_export(self, template, tmp_dir_path, dump_features):
        tmp_dir_path = tmp_dir_path / "detection"
        otx_export_testing(template, tmp_dir_path, dump_features, check_ir_meta=True)

    @e2e_pytest_component
    @pytest.mark.parametrize("template", templates_w_experimental, ids=templates_ids_w_experimental)
    def test_otx_export_fp16(self, template, tmp_dir_path):
        tmp_dir_path = tmp_dir_path / "detection"
        otx_export_testing(template, tmp_dir_path, half_precision=True)

    @e2e_pytest_component
    @pytest.mark.parametrize("template", templates_w_experimental, ids=templates_ids_w_experimental)
    def test_otx_export_onnx(self, template, tmp_dir_path):
        tmp_dir_path = tmp_dir_path / "detection"
        otx_export_testing(template, tmp_dir_path, half_precision=False, is_onnx=True, check_ir_meta=True)

    @e2e_pytest_component
    @pytest.mark.parametrize("template", templates_w_experimental, ids=templates_ids_w_experimental)
    def test_otx_eval(self, template, tmp_dir_path):
        tmp_dir_path = tmp_dir_path / "detection"
        otx_eval_testing(template, tmp_dir_path, otx_dir, args)

    @e2e_pytest_component
    @pytest.mark.parametrize("template", templates_w_experimental, ids=templates_ids_w_experimental)
    @pytest.mark.parametrize("half_precision", [True, False])
    def test_otx_eval_openvino(self, template, tmp_dir_path, half_precision):
        tmp_dir_path = tmp_dir_path / "detection"
        otx_eval_openvino_testing(template, tmp_dir_path, otx_dir, args, threshold=1.0, half_precision=half_precision)

    @e2e_pytest_component
    @pytest.mark.parametrize("template", templates, ids=templates_ids)
    def test_otx_explain(self, template, tmp_dir_path):
        tmp_dir_path = tmp_dir_path / "detection"
        otx_explain_testing(template, tmp_dir_path, otx_dir, args)

    @e2e_pytest_component
    @pytest.mark.parametrize("template", templates, ids=templates_ids)
    def test_otx_explain_all_classes(self, template, tmp_dir_path):
        tmp_dir_path = tmp_dir_path / "detection"
        otx_explain_testing_all_classes(template, tmp_dir_path, otx_dir, args)

    @e2e_pytest_component
    @pytest.mark.parametrize("template", templates, ids=templates_ids)
    def test_otx_explain_process_saliency_maps(self, template, tmp_dir_path):
        tmp_dir_path = tmp_dir_path / "detection"
        otx_explain_testing_process_saliency_maps(template, tmp_dir_path, otx_dir, args)

    @e2e_pytest_component
    @pytest.mark.parametrize("template", templates, ids=templates_ids)
    def test_otx_explain_openvino(self, template, tmp_dir_path):
        tmp_dir_path = tmp_dir_path / "detection"
        otx_explain_openvino_testing(template, tmp_dir_path, otx_dir, args)

    @e2e_pytest_component
    @pytest.mark.parametrize("template", templates, ids=templates_ids)
    def test_otx_explain_all_classes_openvino(self, template, tmp_dir_path):
        tmp_dir_path = tmp_dir_path / "detection"
        otx_explain_all_classes_openvino_testing(template, tmp_dir_path, otx_dir, args)

    @e2e_pytest_component
    @pytest.mark.parametrize("template", templates, ids=templates_ids)
    def test_otx_explain_process_saliency_maps_openvino(self, template, tmp_dir_path):
        tmp_dir_path = tmp_dir_path / "detection"
        otx_explain_process_saliency_maps_openvino_testing(template, tmp_dir_path, otx_dir, args)

    @e2e_pytest_component
    @pytest.mark.parametrize("template", default_templates, ids=default_templates_ids)
    def test_otx_deploy_openvino(self, template, tmp_dir_path):
        tmp_dir_path = tmp_dir_path / "detection"
        otx_deploy_openvino_testing(template, tmp_dir_path, otx_dir, args)

    @e2e_pytest_component
    @pytest.mark.parametrize("template", default_templates, ids=default_templates_ids)
    def test_otx_eval_deployment(self, template, tmp_dir_path):
        tmp_dir_path = tmp_dir_path / "detection"
        otx_eval_deployment_testing(template, tmp_dir_path, otx_dir, args, threshold=1.0)

    @e2e_pytest_component
    @pytest.mark.parametrize("template", default_templates, ids=default_templates_ids)
    def test_otx_hpo(self, template, tmp_dir_path):
        tmp_dir_path = tmp_dir_path / "detection/test_hpo"
        otx_hpo_testing(template, tmp_dir_path, otx_dir, args)

    @e2e_pytest_component
    @pytest.mark.parametrize("template", templates, ids=templates_ids)
    def test_nncf_optimize(self, template, tmp_dir_path):
        tmp_dir_path = tmp_dir_path / "detection"
        if template.entrypoints.nncf is None:
            pytest.skip("nncf entrypoint is none")

        nncf_optimize_testing(template, tmp_dir_path, otx_dir, args)

    @e2e_pytest_component
    @pytest.mark.skipif(MULTI_GPU_UNAVAILABLE, reason="The number of gpu is insufficient")
    @pytest.mark.parametrize("template", default_templates, ids=default_templates_ids)
    def test_otx_multi_gpu_train(self, template, tmp_dir_path):
        tmp_dir_path = tmp_dir_path / "detection/test_multi_gpu"
        args1 = copy.deepcopy(args)
        args1["--gpus"] = "0,1"
        otx_train_testing(template, tmp_dir_path, otx_dir, args1)

    @e2e_pytest_component
    @pytest.mark.parametrize("template", default_templates, ids=default_templates_ids)
    def test_otx_train_semisl(self, template, tmp_dir_path):
        tmp_dir_path = tmp_dir_path / "detection/test_semisl"
        otx_train_testing(template, tmp_dir_path, otx_dir, args_semisl)
        template_dir = get_template_dir(template, tmp_dir_path)
        assert os.path.exists(f"{template_dir}/semisl")

    @e2e_pytest_component
    @pytest.mark.skipif(MULTI_GPU_UNAVAILABLE, reason="The number of gpu is insufficient")
    @pytest.mark.parametrize("template", default_templates, ids=default_templates_ids)
    def test_otx_multi_gpu_train_semisl(self, template, tmp_dir_path):
        tmp_dir_path = tmp_dir_path / "detection/test_multi_gpu_semisl"
        args_semisl_multigpu = copy.deepcopy(args_semisl)
        args_semisl_multigpu["--gpus"] = "0,1"
        otx_train_testing(template, tmp_dir_path, otx_dir, args_semisl_multigpu)
        template_dir = get_template_dir(template, tmp_dir_path)
        assert os.path.exists(f"{template_dir}/semisl")

    @e2e_pytest_component
    @pytest.mark.parametrize("template", default_templates, ids=default_templates_ids)
    @pytest.mark.parametrize("bs_adapt_type", ["Safe", "Full"])
    def test_otx_train_auto_adapt_batch_size(self, template, tmp_dir_path, bs_adapt_type):
        adapting_bs_args = copy.deepcopy(args)
        adapting_bs_args["train_params"].extend(["--learning_parameters.auto_adapt_batch_size", bs_adapt_type])
        tmp_dir_path = tmp_dir_path / f"detection_auto_adapt_{bs_adapt_type}_batch_size"
        otx_train_testing(template, tmp_dir_path, otx_dir, adapting_bs_args)

    @e2e_pytest_component
    @pytest.mark.parametrize("template", default_templates, ids=default_templates_ids)
    def test_otx_train_auto_adapt_batch_size(self, template, tmp_dir_path):
        adapting_num_workers_args = copy.deepcopy(args)
        adapting_num_workers_args["train_params"].extend(["--learning_parameters.auto_num_workers", "True"])
        tmp_dir_path = tmp_dir_path / f"detection_auto_adapt_num_workers"
        otx_train_testing(template, tmp_dir_path, otx_dir, adapting_num_workers_args)<|MERGE_RESOLUTION|>--- conflicted
+++ resolved
@@ -42,11 +42,8 @@
         "1",
         "--learning_parameters.batch_size",
         "4",
-<<<<<<< HEAD
-=======
         "--postprocessing.max_num_detections",
         "200",
->>>>>>> aceebdaa
     ],
 }
 
