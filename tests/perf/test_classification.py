--- conflicted
+++ resolved
@@ -84,10 +84,7 @@
         fxt_dataset: Benchmark.Dataset,
         fxt_benchmark: Benchmark,
         fxt_accelerator: str,
-<<<<<<< HEAD
-=======
         fxt_resume_from: Path | None,
->>>>>>> 99ce015b
     ):
         if fxt_model.name == "dino_v2" and fxt_accelerator == "xpu":
             pytest.skip(f"{fxt_model.name} doesn't support {fxt_accelerator}.")
@@ -171,10 +168,7 @@
         fxt_dataset: Benchmark.Dataset,
         fxt_benchmark: Benchmark,
         fxt_accelerator: str,
-<<<<<<< HEAD
-=======
         fxt_resume_from: Path | None,
->>>>>>> 99ce015b
     ):
         if fxt_model.name == "dino_v2" and fxt_accelerator == "xpu":
             pytest.skip(f"{fxt_model.name} doesn't support {fxt_accelerator}.")
@@ -252,10 +246,7 @@
         fxt_dataset: Benchmark.Dataset,
         fxt_benchmark: Benchmark,
         fxt_accelerator: str,
-<<<<<<< HEAD
-=======
         fxt_resume_from: Path | None,
->>>>>>> 99ce015b
     ):
         if fxt_model.name == "dino_v2" and fxt_accelerator == "xpu":
             pytest.skip(f"{fxt_model.name} doesn't support {fxt_accelerator}.")
