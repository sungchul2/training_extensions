--- conflicted
+++ resolved
@@ -1,9 +1,5 @@
 TestToolsOTXSegmentation:
   nncf:
     number_of_fakequantizers: 1138
-<<<<<<< HEAD
-  pot:
-=======
   ptq:
->>>>>>> 6d3dd348
     number_of_fakequantizers: 942