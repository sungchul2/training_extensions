--- conflicted
+++ resolved
@@ -543,7 +543,6 @@
             osp.join('configs', 'custom-object-detection', 'cspdarknet_YOLOX'))
 
     @e2e_pytest_api
-<<<<<<< HEAD
     def test_training_person_detection_0200(self):
         self.end_to_end(osp.join('configs', 'person-detection', 'person-detection-0200'))
 
@@ -572,9 +571,7 @@
         self.end_to_end(osp.join('configs', 'person-detection', 'person-detection-0303'))
 
     @e2e_pytest_api
-=======
     @pytest.mark.xfail(reason='CVS-83115')
->>>>>>> 2bbc890c
     def test_training_maskrcnn_resnet50(self):
         self.end_to_end(osp.join('configs',
                         'custom-counting-instance-seg', 'resnet50_maskrcnn'),
