# Copyright (C) 2022 Intel Corporation
# SPDX-License-Identifier: Apache-2.0
#

from sys import maxsize

from attr import attrs
from ote_sdk.configuration import ConfigurableEnum, ConfigurableParameters
from ote_sdk.configuration.elements import (
    ParameterGroup,
    configurable_boolean,
    configurable_float,
    configurable_integer,
    selectable,
)
from ote_sdk.configuration.model_lifecycle import ModelLifecycle


class TrainType(ConfigurableEnum):
    FineTune = "FineTune"
    SemiSupervised = "SemiSupervised"
    SelfSupervised = "SelfSupervised"
    Incremental = "Incremental"
    FutureWork = "FutureWork"


class LearningRateSchedule(ConfigurableEnum):
    FIXED = "fixed"
    EXPONENTIAL = "exponential"
    COSINE = "cosine"
    STEP_WISE = "step_wise"
    CYCLIC = "cyclic"
    CUSTOM = "custom"


@attrs
class BaseConfig(ConfigurableParameters):
    @attrs
    class BaseLearningParameters(ParameterGroup):
        batch_size = configurable_integer(
            default_value=5,
            min_value=1,
            max_value=512,
            header="Batch size",
            description="The number of training samples seen in each iteration of training. Increasing thisvalue "
            "improves training time and may make the training more stable. A larger batch size has higher "
            "memory requirements.",
            warning="Increasing this value may cause the system to use more memory than available, "
            "potentially causing out of memory errors, please update with caution.",
            affects_outcome_of=ModelLifecycle.TRAINING,
        )

        num_iters = configurable_integer(
            default_value=1,
            min_value=1,
            max_value=100000,
            header="Number of training iterations",
            description="Increasing this value causes the results to be more robust but training time will be longer.",
            affects_outcome_of=ModelLifecycle.TRAINING,
        )

        learning_rate = configurable_float(
            default_value=0.01,
            min_value=1e-07,
            max_value=1e-01,
            header="Learning rate",
            description="Increasing this value will speed up training convergence but might make it unstable.",
            affects_outcome_of=ModelLifecycle.TRAINING,
        )

        learning_rate_warmup_iters = configurable_integer(
            default_value=100,
            min_value=0,
            max_value=10000,
            header="Number of iterations for learning rate warmup",
            description="",
            affects_outcome_of=ModelLifecycle.TRAINING,
        )

        use_adaptive_interval = configurable_boolean(
            default_value=False,
            header="Use adaptive validation interval",
            description="Depending on the size of iteration per epoch, \
                         adaptively update the validation interval and related values.",
            warning="This will automatically control the patience and interval when early stopping is enabled.",
            affects_outcome_of=ModelLifecycle.TRAINING,
        )

        enable_early_stopping = configurable_boolean(
            default_value=True,
            header="Enable early stopping of the training",
            description="Early exit from training when validation accuracy isn't \
                         changed or decreased for several epochs.",
            affects_outcome_of=ModelLifecycle.TRAINING,
        )

        early_stop_start = configurable_integer(
            default_value=3,
            min_value=0,
            max_value=1000,
            header="Start epoch for early stopping",
            affects_outcome_of=ModelLifecycle.TRAINING,
        )

        early_stop_patience = configurable_integer(
            default_value=5,
            min_value=0,
            max_value=50,
            header="Patience for early stopping",
            description="Training will stop if the model does not improve within the number of epochs of patience.",
            warning="This is applied exclusively when early stopping is enabled.",
            affects_outcome_of=ModelLifecycle.TRAINING,
        )

        early_stop_iteration_patience = configurable_integer(
            default_value=0,
            min_value=0,
            max_value=1000,
            header="Iteration patience for early stopping",
            description="Training will stop if the model does not improve within the number of iterations of patience. \
                        the model is trained enough with the number of iterations of patience before early stopping.",
            warning="This is applied exclusively when early stopping is enabled.",
            affects_outcome_of=ModelLifecycle.TRAINING,
        )

        num_workers = configurable_integer(
            default_value=0,
            min_value=0,
            max_value=8,
            header="Number of cpu threads to use during batch generation",
            description="Increasing this value might improve training speed however it might cause out of memory "
            "errors. If the number of workers is set to zero, data loading will happen in the main "
            "training thread.",
            affects_outcome_of=ModelLifecycle.NONE,
        )

        num_checkpoints = configurable_integer(
            default_value=5,
            min_value=1,
            max_value=100,
            header="Number of checkpoints that is done during the single training round",
            description="",
            affects_outcome_of=ModelLifecycle.NONE,
        )

    @attrs
    class BasePostprocessing(ParameterGroup):
        result_based_confidence_threshold = configurable_boolean(
            default_value=True,
            header="Result based confidence threshold",
            description="Confidence threshold is derived from the results",
            affects_outcome_of=ModelLifecycle.INFERENCE,
        )

        confidence_threshold = configurable_float(
            default_value=0.35,
            min_value=0,
            max_value=1,
            header="Confidence threshold",
            description="This threshold only takes effect if the threshold is not set based on the result.",
            affects_outcome_of=ModelLifecycle.INFERENCE,
        )

    @attrs
    class BaseNNCFOptimization(ParameterGroup):
        enable_quantization = configurable_boolean(
            default_value=True,
            header="Enable quantization algorithm",
            description="Enable quantization algorithm",
            affects_outcome_of=ModelLifecycle.TRAINING,
        )

        enable_pruning = configurable_boolean(
            default_value=False,
            header="Enable filter pruning algorithm",
            description="Enable filter pruning algorithm",
            affects_outcome_of=ModelLifecycle.TRAINING,
        )

        pruning_supported = configurable_boolean(
            default_value=False,
            header="Whether filter pruning is supported",
            description="Whether filter pruning is supported",
            affects_outcome_of=ModelLifecycle.TRAINING,
        )

        maximal_accuracy_degradation = configurable_float(
            default_value=1.0,
            min_value=0.0,
            max_value=100.0,
            header="Maximum accuracy degradation",
            description="The maximal allowed accuracy metric drop",
            affects_outcome_of=ModelLifecycle.TRAINING,
        )

    @attrs
    class BasePOTParameter(ParameterGroup):
        stat_subset_size = configurable_integer(
            header="Number of data samples",
            description="Number of data samples used for post-training optimization",
            default_value=300,
            min_value=1,
            max_value=maxsize,
        )

        stat_requests_number = configurable_integer(
            header="Number of requests",
            description="Number of requests during statistics collection",
            default_value=0,
            min_value=0,
            max_value=maxsize
        )

    @attrs
    class BaseAlgoBackendParameters(ParameterGroup):
<<<<<<< HEAD
        train_type = selectable(default_value=TrainType.Incremental,
                                header='train type',
                                description='training schema for the MPA task',
                                editable=False,
                                visible_in_ui=True)

    @attrs
    class BaseTilingParameters(ParameterGroup):

        enable_tiling = configurable_boolean(
            default_value=False,
            header="Enable tiling",
            description="Enable tiling",
            warning="",
            affects_outcome_of=ModelLifecycle.NONE
        )

        tile_size = configurable_integer(
            header="Tile Dimension",
            description="Tile Dimension",
            default_value=400,
            min_value=100,
            max_value=maxsize,
            affects_outcome_of=ModelLifecycle.NONE
        )

        tile_overlap = configurable_float(
            header="Tile Overlap",
            description="Tile Overlap",
            default_value=0.2,
            min_value=0.0,
            max_value=1.0,
            affects_outcome_of=ModelLifecycle.NONE
        )

        tile_max_number = configurable_integer(
            header="Max object per image",
            description="Max object per image",
            default_value=1500,
            min_value=0,
            max_value=maxsize,
            affects_outcome_of=ModelLifecycle.NONE
        )

        enable_adaptive_params = configurable_boolean(
            default_value=True,
            header="Enable adaptive tiling parameters",
            description="Enable adaptive tiling parameters",
            warning="",
            affects_outcome_of=ModelLifecycle.NONE
        )

        adaptive_object_tile_ratio = configurable_float(
            header="Object Tile Ratio",
            description="Object Tile Ratio",
            default_value=0.01,
            min_value=0.0,
            max_value=1.0,
            warning="",
            affects_outcome_of=ModelLifecycle.NONE
=======
        train_type = selectable(
            default_value=TrainType.Incremental,
            header="train type",
            description="training schema for the MPA task",
            editable=False,
            visible_in_ui=True,
>>>>>>> a77583e5
        )<|MERGE_RESOLUTION|>--- conflicted
+++ resolved
@@ -213,12 +213,13 @@
 
     @attrs
     class BaseAlgoBackendParameters(ParameterGroup):
-<<<<<<< HEAD
-        train_type = selectable(default_value=TrainType.Incremental,
-                                header='train type',
-                                description='training schema for the MPA task',
-                                editable=False,
-                                visible_in_ui=True)
+        train_type = selectable(
+            default_value=TrainType.Incremental,
+            header="train type",
+            description="training schema for the MPA task",
+            editable=False,
+            visible_in_ui=True,
+        )
 
     @attrs
     class BaseTilingParameters(ParameterGroup):
@@ -274,12 +275,4 @@
             max_value=1.0,
             warning="",
             affects_outcome_of=ModelLifecycle.NONE
-=======
-        train_type = selectable(
-            default_value=TrainType.Incremental,
-            header="train type",
-            description="training schema for the MPA task",
-            editable=False,
-            visible_in_ui=True,
->>>>>>> a77583e5
         )